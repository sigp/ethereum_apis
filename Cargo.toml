[workspace]
resolver = "2"
members = [
  "beacon-client",
  "beacon-api-types",
  "builder-api-types",
  "builder-client",
  "builder-server",
  "relay-api-types",
  "relay-client",
  "relay-server",
  "common"
]

[workspace.dependencies]
async-trait = "0.1"
axum = { version = "0.7", features = ["ws"] }
bytes = "1.6"
<<<<<<< HEAD
eth2 = { git = "https://github.com/eserilev/lighthouse.git", rev = "098d5b5270df3cc5564d573be42965b1e2f623db" }
=======
eth2 = { git = "https://github.com/sigp/lighthouse.git", rev = "c33307d70287fd3b7a70785f89dadcb737214903" }
>>>>>>> 56f0e609
ethereum_serde_utils = "0.7"
ethereum_ssz = "0.7"
ethereum_ssz_derive = "0.7"
flate2 = "1.0"
futures = "0.3.30"
http = "1"
reqwest = { version = "0.12.5", features = ["json"] }
serde = { version = "1.0", features = ["derive"] }
serde_json = { version = "1", features = ["raw_value"] }
superstruct = "0.8"
tokio = { version = "1", default-features = false, features = ["signal", "rt-multi-thread"] }
tokio-tungstenite = "0.24.0"
tracing = { version = "0.1", features = ["attributes"] }
types = { git = "https://github.com/sigp/lighthouse.git", rev = "c33307d70287fd3b7a70785f89dadcb737214903" }
rand = "0.8"<|MERGE_RESOLUTION|>--- conflicted
+++ resolved
@@ -16,11 +16,7 @@
 async-trait = "0.1"
 axum = { version = "0.7", features = ["ws"] }
 bytes = "1.6"
-<<<<<<< HEAD
 eth2 = { git = "https://github.com/eserilev/lighthouse.git", rev = "098d5b5270df3cc5564d573be42965b1e2f623db" }
-=======
-eth2 = { git = "https://github.com/sigp/lighthouse.git", rev = "c33307d70287fd3b7a70785f89dadcb737214903" }
->>>>>>> 56f0e609
 ethereum_serde_utils = "0.7"
 ethereum_ssz = "0.7"
 ethereum_ssz_derive = "0.7"
